"""
Main client for the Hippius SDK.
"""

import os
<<<<<<< HEAD
from typing import Dict, Any, Optional, List
from hippius_sdk.ipfs import IPFSClient
from hippius_sdk.substrate import SubstrateClient
from hippius_sdk.config import (
    get_config_value,
    get_encryption_key,
)
=======
from typing import Any, Dict, List, Optional, Set, Tuple, Union

from hippius_sdk.config import get_config_value, get_encryption_key
from hippius_sdk.ipfs import IPFSClient
from hippius_sdk.substrate import FileInput, SubstrateClient
>>>>>>> 32d6b149


class HippiusClient:
    """
    Main client for interacting with the Hippius ecosystem.

    Provides IPFS operations, with Substrate functionality for storage requests.
    """

    def __init__(
        self,
        ipfs_gateway: Optional[str] = None,
        ipfs_api_url: Optional[str] = None,
        substrate_url: Optional[str] = None,
        substrate_seed_phrase: Optional[str] = None,
        seed_phrase_password: Optional[str] = None,
        account_name: Optional[str] = None,
        encrypt_by_default: Optional[bool] = None,
        encryption_key: Optional[bytes] = None,
    ):
        """
        Initialize the Hippius client.

        Args:
            ipfs_gateway: IPFS gateway URL for downloading content (from config if None)
            ipfs_api_url: IPFS API URL for uploading content (from config if None)
            substrate_url: WebSocket URL of the Hippius substrate node (from config if None)
            substrate_seed_phrase: Seed phrase for Substrate account (from config if None)
            seed_phrase_password: Password to decrypt the seed phrase if it's encrypted
            account_name: Name of the account to use (uses active account if None)
            encrypt_by_default: Whether to encrypt files by default (from config if None)
            encryption_key: Encryption key for NaCl secretbox (from config if None)
        """
        # Load configuration values if not explicitly provided
        if ipfs_gateway is None:
            ipfs_gateway = get_config_value("ipfs", "gateway", "https://ipfs.io")

        if ipfs_api_url is None:
            ipfs_api_url = get_config_value(
                "ipfs", "api_url", "https://store.hippius.network"
            )

            # Check if local IPFS is enabled in config
            if get_config_value("ipfs", "local_ipfs", False):
                ipfs_api_url = "http://localhost:5001"

        if substrate_url is None:
            substrate_url = get_config_value(
                "substrate", "url", "wss://rpc.hippius.network"
            )

        if substrate_seed_phrase is None:
            substrate_seed_phrase = get_config_value("substrate", "seed_phrase")

        if encrypt_by_default is None:
            encrypt_by_default = get_config_value(
                "encryption", "encrypt_by_default", False
            )

        if encryption_key is None:
            encryption_key = get_encryption_key()

        # Initialize IPFS client
        self.ipfs_client = IPFSClient(
            gateway=ipfs_gateway,
            api_url=ipfs_api_url,
            encrypt_by_default=encrypt_by_default,
            encryption_key=encryption_key,
        )

        # Initialize Substrate client
        try:
            self.substrate_client = SubstrateClient(
                url=substrate_url,
                seed_phrase=substrate_seed_phrase,
                password=seed_phrase_password,
                account_name=account_name,
            )
        except Exception as e:
            print(f"Warning: Could not initialize Substrate client: {e}")
            self.substrate_client = None

    async def upload_file(
        self, file_path: str, encrypt: Optional[bool] = None
    ) -> Dict[str, Any]:
        """
        Upload a file to IPFS with optional encryption.

        Args:
            file_path: Path to the file to upload
            encrypt: Whether to encrypt the file (overrides default)

        Returns:
            Dict[str, Any]: Dictionary containing file details including:
                - cid: Content Identifier of the uploaded file
                - filename: Name of the file
                - size_bytes: Size of the file in bytes
                - size_formatted: Human-readable file size
                - encrypted: Whether the file was encrypted

        Raises:
            FileNotFoundError: If the file doesn't exist
            ConnectionError: If no IPFS connection is available
            ValueError: If encryption is requested but not available
        """
        # Use the enhanced IPFSClient method directly with encryption parameter
        return await self.ipfs_client.upload_file(file_path, encrypt=encrypt)

    async def upload_directory(
        self, dir_path: str, encrypt: Optional[bool] = None
    ) -> Dict[str, Any]:
        """
        Upload a directory to IPFS with optional encryption.

        Args:
            dir_path: Path to the directory to upload
            encrypt: Whether to encrypt files (overrides default)

        Returns:
            Dict[str, Any]: Dictionary containing directory details including:
                - cid: Content Identifier of the uploaded directory
                - dirname: Name of the directory
                - file_count: Number of files uploaded
                - total_size_bytes: Total size in bytes
                - size_formatted: Human-readable total size
                - encrypted: Whether files were encrypted

        Raises:
            FileNotFoundError: If the directory doesn't exist
            ConnectionError: If no IPFS connection is available
            ValueError: If encryption is requested but not available
        """
        # Use the enhanced IPFSClient method directly with encryption parameter
        return await self.ipfs_client.upload_directory(dir_path, encrypt=encrypt)

    async def download_file(
        self, cid: str, output_path: str, decrypt: Optional[bool] = None
    ) -> Dict[str, Any]:
        """
        Download a file from IPFS with optional decryption.

        Args:
            cid: Content Identifier (CID) of the file to download
            output_path: Path where the downloaded file will be saved
            decrypt: Whether to decrypt the file (overrides default)

        Returns:
            Dict[str, Any]: Dictionary containing download details including:
                - success: Whether the download was successful
                - output_path: Path where the file was saved
                - size_bytes: Size of the downloaded file in bytes
                - size_formatted: Human-readable file size
                - elapsed_seconds: Time taken for the download
                - decrypted: Whether the file was decrypted

        Raises:
            requests.RequestException: If the download fails
            ValueError: If decryption is requested but fails
        """
        return await self.ipfs_client.download_file(cid, output_path, decrypt=decrypt)

    async def cat(
        self,
        cid: str,
        max_display_bytes: int = 1024,
        format_output: bool = True,
        decrypt: Optional[bool] = None,
    ) -> Dict[str, Any]:
        """
        Get the content of a file from IPFS with optional decryption.

        Args:
            cid: Content Identifier (CID) of the file
            max_display_bytes: Maximum number of bytes to include in the preview
            format_output: Whether to attempt to decode the content as text
            decrypt: Whether to decrypt the file (overrides default)

        Returns:
            Dict[str, Any]: Dictionary containing content details including:
                - content: Complete binary content of the file
                - size_bytes: Size of the content in bytes
                - size_formatted: Human-readable size
                - is_text: Whether the content seems to be text
                - text_preview/hex_preview: Preview of the content
                - decrypted: Whether the file was decrypted
        """
        return await self.ipfs_client.cat(
            cid, max_display_bytes, format_output, decrypt=decrypt
        )

    def exists(self, cid: str) -> Dict[str, Any]:
        """
        Check if a CID exists on IPFS.

        Args:
            cid: Content Identifier (CID) to check

        Returns:
            Dict[str, Any]: Dictionary containing:
                - exists: Boolean indicating if the CID exists
                - cid: The CID that was checked
                - formatted_cid: Formatted version of the CID
                - gateway_url: URL to access the content if it exists
        """
        return self.ipfs_client.exists(cid)

    def pin(self, cid: str) -> Dict[str, Any]:
        """
        Pin a CID to IPFS to keep it available.

        Args:
            cid: Content Identifier (CID) to pin

        Returns:
            Dict[str, Any]: Dictionary containing:
                - success: Boolean indicating if pinning was successful
                - cid: The CID that was pinned
                - formatted_cid: Formatted version of the CID
                - message: Status message
        """
        return self.ipfs_client.pin(cid)

    def format_cid(self, cid: str) -> str:
        """
        Format a CID for display.

        This is a convenience method that delegates to the IPFSClient.

        Args:
            cid: Content Identifier (CID) to format

        Returns:
            str: Formatted CID string
        """
        return self.ipfs_client.format_cid(cid)

    def format_size(self, size_bytes: int) -> str:
        """
        Format a size in bytes to a human-readable string.

        This is a convenience method that delegates to the IPFSClient.

        Args:
            size_bytes: Size in bytes

        Returns:
            str: Human-readable size string (e.g., '1.23 MB', '456.78 KB')
        """
        return self.ipfs_client.format_size(size_bytes)

    def generate_encryption_key(self) -> str:
        """
        Generate a new random encryption key for use with the SDK.

        Returns:
            str: Base64-encoded encryption key ready for use in .env file
                 or directly as the encryption_key parameter (after base64 decoding).

        Raises:
            ImportError: If PyNaCl is not installed
        """
        try:
            import base64

            import nacl.secret
            import nacl.utils

            # Generate a random key
            key = nacl.utils.random(nacl.secret.SecretBox.KEY_SIZE)

            # Encode to base64 for storage in .env
            encoded_key = base64.b64encode(key).decode()

            return encoded_key
        except ImportError:
            raise ImportError(
                "PyNaCl is required for encryption. Install it with: pip install pynacl"
            )

    def erasure_code_file(
        self,
        file_path: str,
        k: int = 3,
        m: int = 5,
        chunk_size: int = 1024 * 1024,  # 1MB chunks
        encrypt: Optional[bool] = None,
        max_retries: int = 3,
        verbose: bool = True,
    ) -> Dict[str, Any]:
        """
        Split a file using erasure coding, then upload the chunks to IPFS.

        This implements an (m, k) Reed-Solomon code where:
        - m = total number of chunks
        - k = minimum chunks needed to reconstruct the file (k <= m)
        - The file can be reconstructed from any k of the m chunks

        Args:
            file_path: Path to the file to upload
            k: Number of data chunks (minimum required to reconstruct)
            m: Total number of chunks (k + redundancy)
            chunk_size: Size of each chunk in bytes before encoding
            encrypt: Whether to encrypt the file before encoding (defaults to self.encrypt_by_default)
            max_retries: Maximum number of retry attempts for IPFS uploads
            verbose: Whether to print progress information

        Returns:
            dict: Metadata including the original file info and chunk information

        Raises:
            ValueError: If erasure coding is not available or parameters are invalid
            RuntimeError: If chunk uploads fail
        """
        return self.ipfs_client.erasure_code_file(
            file_path=file_path,
            k=k,
            m=m,
            chunk_size=chunk_size,
            encrypt=encrypt,
            max_retries=max_retries,
            verbose=verbose,
        )

    def reconstruct_from_erasure_code(
        self,
        metadata_cid: str,
        output_file: str,
        temp_dir: str = None,
        max_retries: int = 3,
        verbose: bool = True,
    ) -> str:
        """
        Reconstruct a file from erasure-coded chunks using its metadata.

        Args:
            metadata_cid: IPFS CID of the metadata file
            output_file: Path where the reconstructed file should be saved
            temp_dir: Directory to use for temporary files (default: system temp)
            max_retries: Maximum number of retry attempts for IPFS downloads
            verbose: Whether to print progress information

        Returns:
            str: Path to the reconstructed file

        Raises:
            ValueError: If reconstruction fails
            RuntimeError: If not enough chunks can be downloaded
        """
        return self.ipfs_client.reconstruct_from_erasure_code(
            metadata_cid=metadata_cid,
            output_file=output_file,
            temp_dir=temp_dir,
            max_retries=max_retries,
            verbose=verbose,
        )

    def store_erasure_coded_file(
        self,
        file_path: str,
        k: int = 3,
        m: int = 5,
        chunk_size: int = 1024 * 1024,  # 1MB chunks
        encrypt: Optional[bool] = None,
        miner_ids: List[str] = None,
        max_retries: int = 3,
        verbose: bool = True,
    ) -> Dict[str, Any]:
        """
        Erasure code a file, upload the chunks to IPFS, and store in the Hippius marketplace.

        This is a convenience method that combines erasure_code_file with storage_request.

        Args:
            file_path: Path to the file to upload
            k: Number of data chunks (minimum required to reconstruct)
            m: Total number of chunks (k + redundancy)
            chunk_size: Size of each chunk in bytes before encoding
            encrypt: Whether to encrypt the file before encoding
            miner_ids: List of specific miner IDs to use for storage
            max_retries: Maximum number of retry attempts
            verbose: Whether to print progress information

        Returns:
            dict: Result including metadata CID and transaction hash

        Raises:
            ValueError: If parameters are invalid
            RuntimeError: If processing fails
        """
        return self.ipfs_client.store_erasure_coded_file(
            file_path=file_path,
            k=k,
            m=m,
            chunk_size=chunk_size,
            encrypt=encrypt,
            miner_ids=miner_ids,
            substrate_client=self.substrate_client,
            max_retries=max_retries,
            verbose=verbose,
        )<|MERGE_RESOLUTION|>--- conflicted
+++ resolved
@@ -3,7 +3,6 @@
 """
 
 import os
-<<<<<<< HEAD
 from typing import Dict, Any, Optional, List
 from hippius_sdk.ipfs import IPFSClient
 from hippius_sdk.substrate import SubstrateClient
@@ -11,13 +10,6 @@
     get_config_value,
     get_encryption_key,
 )
-=======
-from typing import Any, Dict, List, Optional, Set, Tuple, Union
-
-from hippius_sdk.config import get_config_value, get_encryption_key
-from hippius_sdk.ipfs import IPFSClient
-from hippius_sdk.substrate import FileInput, SubstrateClient
->>>>>>> 32d6b149
 
 
 class HippiusClient:
