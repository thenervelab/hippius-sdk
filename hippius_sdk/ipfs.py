"""
IPFS operations for the Hippius SDK.
"""

<<<<<<< HEAD
import os
import json

import httpx
import requests
import time
import tempfile
=======
import base64
>>>>>>> 32d6b149
import hashlib
import json
import os
import tempfile
import time
import uuid
<<<<<<< HEAD
from typing import Dict, Any, Optional, List
from hippius_sdk.config import (
    get_config_value,
    get_encryption_key,
)
from hippius_sdk.ipfs_core import AsyncIPFSClient
=======
from typing import Any, Dict, List, Optional, Tuple, Union

import ipfshttpclient
import requests
from dotenv import load_dotenv

from hippius_sdk.config import get_config_value, get_encryption_key
>>>>>>> 32d6b149

# Import PyNaCl for encryption
try:
    import nacl.secret
    import nacl.utils

    ENCRYPTION_AVAILABLE = True
except ImportError:
    ENCRYPTION_AVAILABLE = False

# Import zfec for erasure coding
try:
    import zfec

    ERASURE_CODING_AVAILABLE = True
except ImportError:
    ERASURE_CODING_AVAILABLE = False


class IPFSClient:
    """Client for interacting with IPFS."""

    def __init__(
        self,
        gateway: Optional[str] = None,
        api_url: Optional[str] = None,
        encrypt_by_default: Optional[bool] = None,
        encryption_key: Optional[bytes] = None,
    ):
        """
        Initialize the IPFS client.

        Args:
            gateway: IPFS gateway URL for downloading content (from config if None)
            api_url: IPFS API URL for uploading content (from config if None)
                    Set to None to try to connect to a local IPFS daemon.
            encrypt_by_default: Whether to encrypt files by default (from config if None)
            encryption_key: Encryption key for NaCl secretbox (from config if None)
        """
        # Load configuration values if not explicitly provided
        if gateway is None:
            gateway = get_config_value("ipfs", "gateway", "https://ipfs.io")

        if api_url is None:
            api_url = get_config_value(
                "ipfs", "api_url", "https://store.hippius.network"
            )

            # Check if local IPFS is enabled in config
            if get_config_value("ipfs", "local_ipfs", False):
                api_url = "http://localhost:5001"

        self.gateway = gateway.rstrip("/")
        self.api_url = api_url

        # Extract base URL from API URL for HTTP fallback
        self.base_url = api_url

        try:
            self.client = AsyncIPFSClient(api_url)
        except httpx.ConnectError as e:
            print(f"Warning: Could not connect to IPFS node at {api_url}: {e}")
            # Try to connect to local IPFS daemon as fallback
            self.client = AsyncIPFSClient()

        self._initialize_encryption(encrypt_by_default, encryption_key)

    def _initialize_encryption(
            self, encrypt_by_default: Optional[bool], encryption_key: Optional[bytes]
    ):
        """Initialize encryption settings from parameters or configuration."""
        # Check if encryption is available
        if not ENCRYPTION_AVAILABLE:
            self.encryption_available = False
            self.encrypt_by_default = False
            self.encryption_key = None
            return

        # Set up encryption default from parameter or config
        if encrypt_by_default is None:
            self.encrypt_by_default = get_config_value(
                "encryption", "encrypt_by_default", False
            )
        else:
            self.encrypt_by_default = encrypt_by_default

        # Set up encryption key from parameter or config
        if encryption_key is None:
            self.encryption_key = get_encryption_key()
        else:
            self.encryption_key = encryption_key

        # Check if we have a valid key and can encrypt
        self.encryption_available = (
                ENCRYPTION_AVAILABLE
                and self.encryption_key is not None
                and len(self.encryption_key) == nacl.secret.SecretBox.KEY_SIZE
        )

        # If encryption is requested but not available, warn the user
        if self.encrypt_by_default and not self.encryption_available:
            print(
                "Warning: Encryption requested but not available. Check that PyNaCl is installed and a valid encryption key is provided."
            )

    def encrypt_data(self, data: bytes) -> bytes:
        """
        Encrypt binary data using XSalsa20-Poly1305 (NaCl/libsodium).

        Args:
            data: Binary data to encrypt

        Returns:
            bytes: Encrypted data

        Raises:
            ValueError: If encryption is not available
            TypeError: If data is not bytes
        """
        if not self.encryption_available:
            raise ValueError(
                "Encryption is not available. Check that PyNaCl is installed and a valid encryption key is provided."
            )

        if not isinstance(data, bytes):
            raise TypeError("Data must be bytes")

        # Create a SecretBox with our key
        box = nacl.secret.SecretBox(self.encryption_key)

        # Encrypt the data (nonce is automatically generated and included in the output)
        encrypted = box.encrypt(data)
        return encrypted

    def decrypt_data(self, encrypted_data: bytes) -> bytes:
        """
        Decrypt data encrypted with encrypt_data.

        Args:
            encrypted_data: Data encrypted with encrypt_data

        Returns:
            bytes: Decrypted data

        Raises:
            ValueError: If decryption fails or encryption is not available
        """
        if not self.encryption_available:
            raise ValueError(
                "Encryption is not available. Check that PyNaCl is installed and a valid encryption key is provided."
            )

        # Create a SecretBox with our key
        box = nacl.secret.SecretBox(self.encryption_key)

        try:
            # Decrypt the data
            decrypted = box.decrypt(encrypted_data)
            return decrypted
        except Exception as e:
            raise ValueError(
                f"Decryption failed: {str(e)}. Incorrect key or corrupted data?"
            )

    async def upload_file(
            self,
            file_path: str,
            include_formatted_size: bool = True,
            encrypt: Optional[bool] = None,
            max_retries: int = 3,
    ) -> Dict[str, Any]:
        """
        Upload a file to IPFS with optional encryption.

        Args:
            file_path: Path to the file to upload
            include_formatted_size: Whether to include formatted size in the result (default: True)
            encrypt: Whether to encrypt the file (overrides default)
            max_retries: Maximum number of retry attempts (default: 3)

        Returns:
            Dict[str, Any]: Dictionary containing:
                - cid: Content Identifier (CID) of the uploaded file
                - filename: Name of the uploaded file
                - size_bytes: Size of the file in bytes
                - size_formatted: Human-readable file size (if include_formatted_size is True)
                - encrypted: Whether the file was encrypted

        Raises:
            FileNotFoundError: If the file doesn't exist
            ConnectionError: If no IPFS connection is available
            ValueError: If encryption is requested but not available
        """
        if not os.path.exists(file_path):
            raise FileNotFoundError(f"File {file_path} not found")

        # Determine if we should encrypt
        should_encrypt = self.encrypt_by_default if encrypt is None else encrypt

        # Check if encryption is available if requested
        if should_encrypt and not self.encryption_available:
            raise ValueError(
                "Encryption requested but not available. Check that PyNaCl is installed and a valid encryption key is provided."
            )

        # Get file info before upload
        filename = os.path.basename(file_path)
        size_bytes = os.path.getsize(file_path)

        # If encryption is requested, encrypt the file first
        temp_file_path = None
        try:
            if should_encrypt:
                # Read the file content
                with open(file_path, "rb") as f:
                    file_data = f.read()

                # Encrypt the data
                encrypted_data = self.encrypt_data(file_data)

                # Create a temporary file for the encrypted data
                with tempfile.NamedTemporaryFile(delete=False) as temp_file:
                    temp_file_path = temp_file.name
                    temp_file.write(encrypted_data)

                # Use the temporary file for upload
                upload_path = temp_file_path
            else:
                # Use the original file for upload
                upload_path = file_path

            result = await self.client.add_file(upload_path)
            cid = result["Hash"]

        finally:
            # Clean up temporary file if created
            if temp_file_path and os.path.exists(temp_file_path):
                os.unlink(temp_file_path)

        # Format the result
        result = {
            "cid": cid,
            "filename": filename,
            "size_bytes": size_bytes,
            "encrypted": should_encrypt,
        }

        # Add formatted size if requested
        if include_formatted_size:
            result["size_formatted"] = self.format_size(size_bytes)

        return result

    async def upload_directory(
            self,
            dir_path: str,
            include_formatted_size: bool = True,
            encrypt: Optional[bool] = None,
    ) -> Dict[str, Any]:
        """
        Upload a directory to IPFS with optional encryption of files.

        Args:
            dir_path: Path to the directory to upload
            include_formatted_size: Whether to include formatted size in the result (default: True)
            encrypt: Whether to encrypt files (overrides default)

        Returns:
            Dict[str, Any]: Dictionary containing:
                - cid: Content Identifier (CID) of the uploaded directory
                - dirname: Name of the uploaded directory
                - file_count: Number of files in the directory
                - total_size_bytes: Total size of all files in bytes
                - size_formatted: Human-readable total size (if include_formatted_size is True)
                - encrypted: Whether files were encrypted

        Raises:
            FileNotFoundError: If the directory doesn't exist
            ConnectionError: If no IPFS connection is available
            ValueError: If encryption is requested but not available
        """
        if not os.path.isdir(dir_path):
            raise FileNotFoundError(f"Directory {dir_path} not found")

        # Determine if we should encrypt
        should_encrypt = self.encrypt_by_default if encrypt is None else encrypt

        # Check if encryption is available if requested
        if should_encrypt and not self.encryption_available:
            raise ValueError(
                "Encryption requested but not available. Check that PyNaCl is installed and a valid encryption key is provided."
            )

        # For encryption, we have to handle each file separately, so we'll use a different approach
        if should_encrypt:
            # Create a temporary directory for encrypted files
            temp_dir = tempfile.mkdtemp()
            try:
                # Process each file in the directory
                file_count = 0
                total_size_bytes = 0

                for root, _, files in os.walk(dir_path):
                    for file in files:
                        file_path = os.path.join(root, file)
                        rel_path = os.path.relpath(file_path, dir_path)

                        # Create the directory structure in the temp directory
                        temp_file_dir = os.path.dirname(
                            os.path.join(temp_dir, rel_path)
                        )
                        os.makedirs(temp_file_dir, exist_ok=True)

                        # Read and encrypt the file
                        with open(file_path, "rb") as f:
                            file_data = f.read()

                        encrypted_data = self.encrypt_data(file_data)

                        # Write the encrypted file to the temp directory
                        with open(os.path.join(temp_dir, rel_path), "wb") as f:
                            f.write(encrypted_data)

                        file_count += 1
                        total_size_bytes += os.path.getsize(file_path)

                # Use temp_dir instead of dir_path for upload
                result = await self.client.add_directory(temp_dir)
                if isinstance(result, list):
                    cid = result[-1]["Hash"]
                else:
                    cid = result["Hash"]
            finally:
                # Clean up the temporary directory
                import shutil

                shutil.rmtree(temp_dir, ignore_errors=True)
        else:
            # Get directory info
            dirname = os.path.basename(dir_path)
            file_count = 0
            total_size_bytes = 0

            # Calculate directory size and file count
            for root, _, files in os.walk(dir_path):
                for file in files:
                    file_path = os.path.join(root, file)
                    try:
                        total_size_bytes += os.path.getsize(file_path)
                        file_count += 1
                    except (OSError, IOError):
                        pass

            # Upload to IPFS

            result = await self.client.add_directory(dir_path)
            if isinstance(result, list):
                # Get the last item, which should be the directory itself
                cid = result[-1]["Hash"]
            else:
                cid = result["Hash"]

        # Get dirname in case it wasn't set (for encryption path)
        dirname = os.path.basename(dir_path)

        # Format the result
        result = {
            "cid": cid,
            "dirname": dirname,
            "file_count": file_count,
            "total_size_bytes": total_size_bytes,
            "encrypted": should_encrypt,
        }

        # Add formatted size if requested
        if include_formatted_size:
            result["size_formatted"] = self.format_size(total_size_bytes)

        return result

    def format_size(self, size_bytes: int) -> str:
        """
        Format a size in bytes to a human-readable string.

        Args:
            size_bytes: Size in bytes

        Returns:
            str: Human-readable size string (e.g., '1.23 MB', '456.78 KB')
        """
        if size_bytes >= 1024 * 1024 * 1024:
            return f"{size_bytes / (1024 * 1024 * 1024):.2f} GB"
        elif size_bytes >= 1024 * 1024:
            return f"{size_bytes / (1024 * 1024):.2f} MB"
        elif size_bytes >= 1024:
            return f"{size_bytes / 1024:.2f} KB"
        else:
            return f"{size_bytes} bytes"

    def format_cid(self, cid: str) -> str:
        """
        Format a CID for display.

        This method handles both regular CIDs and hex-encoded CIDs.

        Args:
            cid: Content Identifier (CID) to format

        Returns:
            str: Formatted CID string
        """
        # If it already looks like a proper CID, return it as is
        if cid.startswith(("Qm", "bafy", "bafk", "bafyb", "bafzb", "b")):
            return cid

        # Check if it's a hex string
        if all(c in "0123456789abcdefABCDEF" for c in cid):
            # First try the special case where the hex string is actually ASCII encoded
            try:
                # Try to decode the hex as ASCII characters
                hex_bytes = bytes.fromhex(cid)
                ascii_str = hex_bytes.decode("ascii")

                # If the decoded string starts with a valid CID prefix, return it
                if ascii_str.startswith(("Qm", "bafy", "bafk", "bafyb", "bafzb", "b")):
                    return ascii_str
            except Exception:
                pass

            # If the above doesn't work, try the standard CID decoding
            try:
                import binascii

                import base58

                # Try to decode hex to binary then to base58 for CIDv0
                try:
                    binary_data = binascii.unhexlify(cid)
                    if (
                        len(binary_data) > 2
                        and binary_data[0] == 0x12
                        and binary_data[1] == 0x20
                    ):
                        # This looks like a CIDv0 (Qm...)
                        decoded_cid = base58.b58encode(binary_data).decode("utf-8")
                        return decoded_cid
                except Exception:
                    pass

                # If not successful, just return hex with 0x prefix as fallback
                return f"0x{cid}"
            except ImportError:
                # If base58 is not available, return hex with prefix
                return f"0x{cid}"

        # Default case - return as is
        return cid

    async def download_file(
            self,
            cid: str,
            output_path: str,
            decrypt: Optional[bool] = None,
            max_retries: int = 3,
    ) -> Dict[str, Any]:
        """
        Download a file from IPFS with optional decryption.

        Args:
            cid: Content Identifier (CID) of the file to download
            output_path: Path where the downloaded file will be saved
            decrypt: Whether to decrypt the file (overrides default)
            max_retries: Maximum number of retry attempts (default: 3)

        Returns:
            Dict[str, Any]: Dictionary containing download results:
                - success: Whether the download was successful
                - output_path: Path where the file was saved
                - size_bytes: Size of the downloaded file in bytes
                - size_formatted: Human-readable file size
                - elapsed_seconds: Time taken for the download in seconds
                - decrypted: Whether the file was decrypted

        Raises:
            requests.RequestException: If the download fails
            ValueError: If decryption is requested but fails
        """
        start_time = time.time()

        # Determine if we should decrypt
        should_decrypt = self.encrypt_by_default if decrypt is None else decrypt

        # Check if decryption is available if requested
        if should_decrypt and not self.encryption_available:
            raise ValueError(
                "Decryption requested but not available. Check that PyNaCl is installed and a valid encryption key is provided."
            )

        # Create a temporary file if we'll be decrypting
        temp_file_path = None
        try:
            if should_decrypt:
                # Create a temporary file for the encrypted data
                temp_file = tempfile.NamedTemporaryFile(delete=False)
                temp_file_path = temp_file.name
                temp_file.close()
                download_path = temp_file_path
            else:
                download_path = output_path

            # Download the file with retry logic
            retries = 0
            last_error = None

            while retries < max_retries:
                try:
                    # Download the file
                    url = f"{self.gateway}/ipfs/{cid}"
                    response = requests.get(url, stream=True)
                    response.raise_for_status()

                    os.makedirs(
                        os.path.dirname(os.path.abspath(download_path)), exist_ok=True
                    )

                    with open(download_path, "wb") as f:
                        for chunk in response.iter_content(chunk_size=8192):
                            f.write(chunk)

                    # If we reach here, download was successful
                    break

                except (requests.exceptions.RequestException, IOError) as e:
                    # Save the error and retry
                    last_error = e
                    retries += 1

                    if retries < max_retries:
                        wait_time = 2**retries  # Exponential backoff: 2, 4, 8 seconds
                        print(f"Download attempt {retries} failed: {str(e)}")
                        print(f"Retrying in {wait_time} seconds...")
                        time.sleep(wait_time)
                    else:
                        # Raise the last error if we've exhausted all retries
                        raise

            # Decrypt if needed
            if should_decrypt:
                try:
                    # Read the encrypted data
                    with open(temp_file_path, "rb") as f:
                        encrypted_data = f.read()

                    # Decrypt the data
                    decrypted_data = self.decrypt_data(encrypted_data)

                    # Write the decrypted data to the output path
                    os.makedirs(
                        os.path.dirname(os.path.abspath(output_path)), exist_ok=True
                    )
                    with open(output_path, "wb") as f:
                        f.write(decrypted_data)

                    # Use output_path for size measurement
                    file_size_bytes = len(decrypted_data)
                except Exception as e:
                    raise ValueError(f"Failed to decrypt file: {str(e)}")
            else:
                file_size_bytes = os.path.getsize(output_path)

            elapsed_time = time.time() - start_time

            return {
                "success": True,
                "output_path": output_path,
                "size_bytes": file_size_bytes,
                "size_formatted": self.format_size(file_size_bytes),
                "elapsed_seconds": round(elapsed_time, 2),
                "decrypted": should_decrypt,
            }

        finally:
            # Clean up temporary file if created
            if temp_file_path and os.path.exists(temp_file_path):
                os.unlink(temp_file_path)

    async def cat(
            self,
            cid: str,
            max_display_bytes: int = 1024,
            format_output: bool = True,
            decrypt: Optional[bool] = None,
    ) -> Dict[str, Any]:
        """
        Get the content of a file from IPFS with optional decryption.

        Args:
            cid: Content Identifier (CID) of the file
            max_display_bytes: Maximum number of bytes to include in the preview (default: 1024)
            format_output: Whether to attempt to decode the content as text (default: True)
            decrypt: Whether to decrypt the file (overrides default)

        Returns:
            Dict[str, Any]: Dictionary containing:
                - content: Complete binary content of the file
                - size_bytes: Size of the content in bytes
                - size_formatted: Human-readable size
                - preview: First part of the content (limited by max_display_bytes)
                - is_text: Whether the content seems to be text
                - text_preview: Text preview if is_text is True (up to max_display_bytes)
                - hex_preview: Hex preview if is_text is False (up to max_display_bytes)
                - decrypted: Whether the file was decrypted

        Raises:
            requests.RequestException: If fetching the content fails
            ValueError: If decryption is requested but fails
        """
        # Determine if we should decrypt
        should_decrypt = self.encrypt_by_default if decrypt is None else decrypt

        # Check if decryption is available if requested
        if should_decrypt and not self.encryption_available:
            raise ValueError(
                "Decryption requested but not available. Check that PyNaCl is installed and a valid encryption key is provided."
            )

        content = await self.client.cat(cid)

        # Decrypt if needed
        if should_decrypt:
            try:
                content = self.decrypt_data(content)
            except Exception as e:
                raise ValueError(f"Failed to decrypt file: {str(e)}")

        size_bytes = len(content)

        result = {
            "content": content,
            "size_bytes": size_bytes,
            "size_formatted": self.format_size(size_bytes),
            "decrypted": should_decrypt,
        }

        # Add preview
        if format_output:
            # Limit preview size
            preview = content[:max_display_bytes]
            result["preview"] = preview

            # Try to decode as text
            try:
                text_preview = preview.decode("utf-8")
                result["is_text"] = True
                result["text_preview"] = text_preview
            except UnicodeDecodeError:
                result["is_text"] = False
                result["hex_preview"] = preview.hex()

        return result

    async def exists(self, cid: str) -> Dict[str, Any]:
        """
        Check if a CID exists on IPFS.

        Args:
            cid: Content Identifier (CID) to check

        Returns:
            Dict[str, Any]: Dictionary containing:
                - exists: Boolean indicating if the CID exists
                - cid: The CID that was checked
                - formatted_cid: Formatted version of the CID
                - gateway_url: URL to access the content if it exists
        """
        formatted_cid = self.format_cid(cid)
        gateway_url = f"{self.gateway}/ipfs/{cid}"
        exists = await self.client.ls(cid)

        return {
            "exists": exists,
            "cid": cid,
            "formatted_cid": formatted_cid,
            "gateway_url": gateway_url if exists else None,
        }

    async def pin(self, cid: str) -> Dict[str, Any]:
        """
        Pin a CID to IPFS to keep it available.

        Args:
            cid: Content Identifier (CID) to pin

        Returns:
            Dict[str, Any]: Dictionary containing:
                - success: Boolean indicating if pinning was successful
                - cid: The CID that was pinned
                - formatted_cid: Formatted version of the CID
                - message: Status message

        Raises:
            ConnectionError: If no IPFS connection is available
        """
        formatted_cid = self.format_cid(cid)

        try:
            if self.client:
                await self.client.pin(cid)
                success = True
                message = "Successfully pinned"
            else:
                success = False
                message = "No IPFS client available"
        except httpx.HTTPError as e:
            success = False
            message = f"Failed to pin: {str(e)}"

        return {
            "success": success,
            "cid": cid,
            "formatted_cid": formatted_cid,
            "message": message,
        }

    def erasure_code_file(
            self,
            file_path: str,
            k: int = 3,
            m: int = 5,
            chunk_size: int = 1024 * 1024,  # 1MB chunks
            encrypt: Optional[bool] = None,
            max_retries: int = 3,
            verbose: bool = True,
    ) -> Dict[str, Any]:
        """
        Split a file using erasure coding, then upload the chunks to IPFS.

        This implements an (m, k) Reed-Solomon code where:
        - m = total number of chunks
        - k = minimum chunks needed to reconstruct the file (k <= m)
        - The file can be reconstructed from any k of the m chunks

        Args:
            file_path: Path to the file to upload
            k: Number of data chunks (minimum required to reconstruct)
            m: Total number of chunks (k + redundancy)
            chunk_size: Size of each chunk in bytes before encoding
            encrypt: Whether to encrypt the file before encoding (defaults to self.encrypt_by_default)
            max_retries: Maximum number of retry attempts for IPFS uploads
            verbose: Whether to print progress information

        Returns:
            dict: Metadata including the original file info and chunk information

        Raises:
            ValueError: If erasure coding is not available or parameters are invalid
            RuntimeError: If chunk uploads fail
        """
        if not ERASURE_CODING_AVAILABLE:
            raise ValueError(
                "Erasure coding is not available. Install zfec: pip install zfec"
            )

        if k >= m:
            raise ValueError(
                f"Invalid erasure coding parameters: k ({k}) must be less than m ({m})"
            )

        # Get original file info
        file_name = os.path.basename(file_path)
        file_size = os.path.getsize(file_path)
        file_extension = os.path.splitext(file_name)[1]

        # Determine if encryption should be used
        should_encrypt = self.encrypt_by_default if encrypt is None else encrypt

        if should_encrypt and not self.encryption_available:
            raise ValueError(
                "Encryption requested but not available. Install PyNaCl and configure an encryption key."
            )

        # Generate a unique ID for this file
        file_id = str(uuid.uuid4())

        if verbose:
            print(f"Processing file: {file_name} ({file_size / 1024 / 1024:.2f} MB)")
            print(
                f"Erasure coding parameters: k={k}, m={m} (need {k}/{m} chunks to reconstruct)"
            )
            if should_encrypt:
                print("Encryption: Enabled")

        # Step 1: Read and potentially encrypt the file
        with open(file_path, "rb") as f:
            file_data = f.read()

        # Calculate original file hash
        original_file_hash = hashlib.sha256(file_data).hexdigest()

        # Encrypt if requested
        if should_encrypt:
            if verbose:
                print("Encrypting file data...")
            file_data = self.encrypt_data(file_data)

        # Step 2: Split the file into chunks for erasure coding
        chunks = []
        chunk_positions = []
        for i in range(0, len(file_data), chunk_size):
            chunk = file_data[i: i + chunk_size]
            chunks.append(chunk)
            chunk_positions.append(i)

        # Pad the last chunk if necessary
        if chunks and len(chunks[-1]) < chunk_size:
            pad_size = chunk_size - len(chunks[-1])
            chunks[-1] = chunks[-1] + b"\0" * pad_size

        # If we don't have enough chunks for the requested parameters, adjust
        if len(chunks) < k:
            if verbose:
                print(
                    f"Warning: File has fewer chunks ({len(chunks)}) than k={k}. Adjusting parameters."
                )

            # If we have a very small file, we'll just use a single chunk
            # but will still split it into k sub-blocks during encoding
            if len(chunks) == 1:
                if verbose:
                    print(
                        f"Small file (single chunk): will split into {k} sub-blocks for encoding"
                    )
            else:
                # If we have multiple chunks but fewer than k, adjust k to match
                old_k = k
                k = max(1, len(chunks))
                if verbose:
                    print(f"Adjusting k from {old_k} to {k} to match available chunks")

            # Ensure m is greater than k for redundancy
            if m <= k:
                old_m = m
                m = k + 2  # Ensure we have at least 2 redundant chunks
                if verbose:
                    print(f"Adjusting m from {old_m} to {m} to ensure redundancy")

            if verbose:
                print(f"New parameters: k={k}, m={m}")

        # Ensure we have at least one chunk to process
        if not chunks:
            raise ValueError("File is empty or too small to process")

        # For k=1 case, ensure we have proper sized input for zfec
        if k == 1 and len(chunks) == 1:
            # zfec expects the input to be exactly chunk_size for k=1
            # So we need to pad if shorter or truncate if longer
            if len(chunks[0]) != chunk_size:
                chunks[0] = chunks[0].ljust(chunk_size, b"\0")[:chunk_size]

        # Create metadata
        metadata = {
            "original_file": {
                "name": file_name,
                "size": file_size,
                "hash": original_file_hash,
                "extension": file_extension,
            },
            "erasure_coding": {
                "k": k,
                "m": m,
                "chunk_size": chunk_size,
                "encrypted": should_encrypt,
                "file_id": file_id,
            },
            "chunks": [],
        }

        # Step 3: Apply erasure coding to each chunk
        if verbose:
            print(f"Applying erasure coding to {len(chunks)} chunks...")

        all_encoded_chunks = []
        for i, chunk in enumerate(chunks):
            try:
                # For zfec encoder.encode(), we must provide exactly k blocks

                # Calculate how many bytes each sub-block should have
                sub_block_size = (
                                         len(chunk) + k - 1
                                 ) // k  # ceiling division for even distribution

                # Split the chunk into exactly k sub-blocks of equal size (padding as needed)
                sub_blocks = []
                for j in range(k):
                    start = j * sub_block_size
                    end = min(start + sub_block_size, len(chunk))
                    sub_block = chunk[start:end]

                    # Pad if needed to make all sub-blocks the same size
                    if len(sub_block) < sub_block_size:
                        sub_block = sub_block.ljust(sub_block_size, b"\0")

                    sub_blocks.append(sub_block)

                # Verify we have exactly k sub-blocks
                if len(sub_blocks) != k:
                    raise ValueError(
                        f"Expected {k} sub-blocks but got {len(sub_blocks)}"
                    )

                # Encode the k sub-blocks to create m encoded blocks
                encoder = zfec.Encoder(k, m)
                encoded_chunks = encoder.encode(sub_blocks)

                # Add to our collection
                all_encoded_chunks.append(encoded_chunks)

                if verbose and (i + 1) % 10 == 0:
                    print(f"  Encoded {i + 1}/{len(chunks)} chunks")
            except Exception as e:
                # If encoding fails, provide more helpful error message
                error_msg = f"Error encoding chunk {i}: {str(e)}"
                print(f"Error details: chunk size={len(chunk)}, k={k}, m={m}")
                print(
                    f"Sub-blocks created: {len(sub_blocks) if 'sub_blocks' in locals() else 'None'}"
                )
                raise RuntimeError(f"{error_msg}")

        # Step 4: Upload all chunks to IPFS
        if verbose:
            print(f"Uploading {len(chunks) * m} erasure-coded chunks to IPFS...")

        chunk_uploads = 0
        chunk_data = []

        # Create a temporary directory for the chunks
        with tempfile.TemporaryDirectory() as temp_dir:
            # Write and upload each encoded chunk
            for original_idx, encoded_chunks in enumerate(all_encoded_chunks):
                for share_idx, share_data in enumerate(encoded_chunks):
                    # Create a name for this chunk that includes needed info
                    chunk_name = f"{file_id}_chunk_{original_idx}_{share_idx}.ec"
                    chunk_path = os.path.join(temp_dir, chunk_name)

                    # Write the chunk to a temp file
                    with open(chunk_path, "wb") as f:
                        f.write(share_data)

                    # Upload the chunk to IPFS
                    try:
                        chunk_cid = self.upload_file(
                            chunk_path, max_retries=max_retries
                        )

                        # Store info about this chunk
                        chunk_info = {
                            "name": chunk_name,
                            "cid": chunk_cid,
                            "original_chunk": original_idx,
                            "share_idx": share_idx,
                            "size": len(share_data),
                        }
                        chunk_data.append(chunk_info)

                        chunk_uploads += 1
                        if verbose and chunk_uploads % 10 == 0:
                            print(
                                f"  Uploaded {chunk_uploads}/{len(chunks) * m} chunks"
                            )
                    except Exception as e:
                        print(f"Error uploading chunk {chunk_name}: {str(e)}")

            # Add all chunk info to metadata
            metadata["chunks"] = chunk_data

            # Step 5: Create and upload the metadata file
            metadata_path = os.path.join(temp_dir, f"{file_id}_metadata.json")
            with open(metadata_path, "w") as f:
                json.dump(metadata, f, indent=2)

            if verbose:
                print("Uploading metadata file...")

            # Upload the metadata file to IPFS
            metadata_cid_result = self.upload_file(
                metadata_path, max_retries=max_retries
            )

            # Extract just the CID string from the result dictionary
            metadata_cid = metadata_cid_result["cid"]
            metadata["metadata_cid"] = metadata_cid

            if verbose:
                print("Erasure coding complete!")
                print(f"Metadata CID: {metadata_cid}")
                print(f"Original file size: {file_size / 1024 / 1024:.2f} MB")
                print(f"Total chunks: {len(chunks) * m}")
                print(f"Minimum chunks needed: {k * len(chunks)}")

            return metadata

    def reconstruct_from_erasure_code(
            self,
            metadata_cid: str,
            output_file: str,
            temp_dir: str = None,
            max_retries: int = 3,
            verbose: bool = True,
    ) -> str:
        """
        Reconstruct a file from erasure-coded chunks using its metadata.

        Args:
            metadata_cid: IPFS CID of the metadata file
            output_file: Path where the reconstructed file should be saved
            temp_dir: Directory to use for temporary files (default: system temp)
            max_retries: Maximum number of retry attempts for IPFS downloads
            verbose: Whether to print progress information

        Returns:
            str: Path to the reconstructed file

        Raises:
            ValueError: If reconstruction fails
            RuntimeError: If not enough chunks can be downloaded
        """
        if not ERASURE_CODING_AVAILABLE:
            raise ValueError(
                "Erasure coding is not available. Install zfec: pip install zfec"
            )

        # Start timing the reconstruction process
        start_time = time.time()

        # Create a temporary directory if not provided
        if temp_dir is None:
            temp_dir_obj = tempfile.TemporaryDirectory()
            temp_dir = temp_dir_obj.name
        else:
            temp_dir_obj = None

        try:
            # Step 1: Download and parse the metadata file
            if verbose:
                print(f"Downloading metadata file (CID: {metadata_cid})...")

            metadata_path = os.path.join(temp_dir, "metadata.json")
            self.download_file(metadata_cid, metadata_path, max_retries=max_retries)

            if verbose:
                metadata_download_time = time.time() - start_time
                print(f"Metadata downloaded in {metadata_download_time:.2f} seconds")

            with open(metadata_path, "r") as f:
                metadata = json.load(f)

            # Step 2: Extract key information
            original_file = metadata["original_file"]
            erasure_params = metadata["erasure_coding"]
            chunks_info = metadata["chunks"]

            k = erasure_params["k"]
            m = erasure_params["m"]
            is_encrypted = erasure_params.get("encrypted", False)
            chunk_size = erasure_params.get("chunk_size", 1024 * 1024)

            if verbose:
                print(
                    f"File: {original_file['name']} ({original_file['size'] / 1024 / 1024:.2f} MB)"
                )
                print(
                    f"Erasure coding parameters: k={k}, m={m} (need {k} of {m} chunks to reconstruct)"
                )
                if is_encrypted:
                    print("Encrypted: Yes")

            # Step 3: Group chunks by their original chunk index
            chunks_by_original = {}
            for chunk in chunks_info:
                orig_idx = chunk["original_chunk"]
                if orig_idx not in chunks_by_original:
                    chunks_by_original[orig_idx] = []
                chunks_by_original[orig_idx].append(chunk)

            # Step 4: For each original chunk, download at least k shares
            if verbose:
                total_original_chunks = len(chunks_by_original)
                total_chunks_to_download = total_original_chunks * k
                print(
                    f"Downloading and reconstructing {total_chunks_to_download} chunks..."
                )

            reconstructed_chunks = []
            chunks_downloaded = 0
            chunks_failed = 0

            for orig_idx in sorted(chunks_by_original.keys()):
                available_chunks = chunks_by_original[orig_idx]

                if len(available_chunks) < k:
                    raise ValueError(
                        f"Not enough chunks available for original chunk {orig_idx}. "
                        f"Need {k}, but only have {len(available_chunks)}."
                    )

                # We only need k chunks, so take the first k
                chunks_to_download = available_chunks[:k]

                # Download the chunks
                downloaded_shares = []
                share_indexes = []

                for chunk in chunks_to_download:
                    chunk_path = os.path.join(temp_dir, chunk["name"])
                    try:
                        # Extract the CID string from the chunk's cid dictionary
                        chunk_cid = (
                            chunk["cid"]["cid"]
                            if isinstance(chunk["cid"], dict) and "cid" in chunk["cid"]
                            else chunk["cid"]
                        )
                        self.download_file(
                            chunk_cid, chunk_path, max_retries=max_retries
                        )
                        chunks_downloaded += 1

                        # Read the chunk data
                        with open(chunk_path, "rb") as f:
                            share_data = f.read()

                        downloaded_shares.append(share_data)
                        share_indexes.append(chunk["share_idx"])

                    except Exception as e:
                        if verbose:
                            print(f"Error downloading chunk {chunk['name']}: {str(e)}")
                        chunks_failed += 1
                        # Continue to the next chunk

                # If we don't have enough chunks, try to download more
                if len(downloaded_shares) < k:
                    raise ValueError(
                        f"Failed to download enough chunks for original chunk {orig_idx}. "
                        f"Need {k}, but only downloaded {len(downloaded_shares)}."
                    )

                # Reconstruct this chunk
                decoder = zfec.Decoder(k, m)
                reconstructed_data = decoder.decode(downloaded_shares, share_indexes)

                # If we used the sub-block approach during encoding, we need to recombine the sub-blocks
                if isinstance(reconstructed_data, list):
                    # Combine the sub-blocks back into a single chunk
                    reconstructed_chunk = b"".join(reconstructed_data)
                else:
                    # The simple case where we didn't use sub-blocks
                    reconstructed_chunk = reconstructed_data

                reconstructed_chunks.append(reconstructed_chunk)

                # Print progress
                if verbose:
                    progress_pct = (orig_idx + 1) / total_original_chunks * 100
                    print(
                        f"  Progress: {orig_idx + 1}/{total_original_chunks} chunks ({progress_pct:.1f}%)"
                    )

            if verbose:
                download_time = time.time() - start_time
                print(
                    f"Downloaded {chunks_downloaded} chunks in {download_time:.2f} seconds"
                )
                if chunks_failed > 0:
                    print(
                        f"Failed to download {chunks_failed} chunks (not needed for reconstruction)"
                    )

            # Step 5: Combine the reconstructed chunks into a file
            if verbose:
                print("Combining reconstructed chunks...")

            # Concatenate all chunks
            file_data = b"".join(reconstructed_chunks)

            # Remove padding from the last chunk
            if original_file["size"] < len(file_data):
                file_data = file_data[: original_file["size"]]

            # Step 6: Decrypt if necessary
            if is_encrypted:
                if not self.encryption_available:
                    raise ValueError(
                        "File is encrypted but encryption is not available. "
                        "Install PyNaCl and configure an encryption key."
                    )

                if verbose:
                    print("Decrypting file data...")

                file_data = self.decrypt_data(file_data)

            # Step 7: Write to the output file
            with open(output_file, "wb") as f:
                f.write(file_data)

            # Step 8: Verify hash if available
            if "hash" in original_file:
                actual_hash = hashlib.sha256(file_data).hexdigest()
                expected_hash = original_file["hash"]

                if actual_hash != expected_hash:
                    print("Warning: File hash mismatch!")
                    print(f"  Expected: {expected_hash}")
                    print(f"  Actual:   {actual_hash}")
                elif verbose:
                    print("Hash verification successful!")

            total_time = time.time() - start_time
            if verbose:
                print(f"Reconstruction complete in {total_time:.2f} seconds!")
                print(f"File saved to: {output_file}")

            return output_file

        finally:
            # Clean up temporary directory if we created it
            if temp_dir_obj is not None:
                temp_dir_obj.cleanup()

    def store_erasure_coded_file(
            self,
            file_path: str,
            k: int = 3,
            m: int = 5,
            chunk_size: int = 1024 * 1024,  # 1MB chunks
            encrypt: Optional[bool] = None,
            miner_ids: List[str] = None,
            substrate_client=None,
            max_retries: int = 3,
            verbose: bool = True,
    ) -> Dict[str, Any]:
        """
        Erasure code a file, upload the chunks to IPFS, and store in the Hippius marketplace.

        This is a convenience method that combines erasure_code_file with storage_request.

        Args:
            file_path: Path to the file to upload
            k: Number of data chunks (minimum required to reconstruct)
            m: Total number of chunks (k + redundancy)
            chunk_size: Size of each chunk in bytes before encoding
            encrypt: Whether to encrypt the file before encoding
            miner_ids: List of specific miner IDs to use for storage
            substrate_client: SubstrateClient to use (or None to create one)
            max_retries: Maximum number of retry attempts
            verbose: Whether to print progress information

        Returns:
            dict: Result including metadata CID and transaction hash

        Raises:
            ValueError: If parameters are invalid
            RuntimeError: If processing fails
        """
        # Step 1: Erasure code the file and upload chunks
        metadata = self.erasure_code_file(
            file_path=file_path,
            k=k,
            m=m,
            chunk_size=chunk_size,
            encrypt=encrypt,
            max_retries=max_retries,
            verbose=verbose,
        )

        # Step 2: Import substrate client if we need it
        if substrate_client is None:
            from hippius_sdk.substrate import FileInput, SubstrateClient

            substrate_client = SubstrateClient()
        else:
            # Just get the FileInput class
            from hippius_sdk.substrate import FileInput

        original_file = metadata["original_file"]
        metadata_cid = metadata["metadata_cid"]

        # Create a list to hold all the file inputs (metadata + all chunks)
        all_file_inputs = []

        # Step 3: Prepare metadata file for storage
        if verbose:
            print(
                f"Preparing to store metadata and {len(metadata['chunks'])} chunks in the Hippius marketplace..."
            )

        # Create a file input for the metadata file
        metadata_file_input = FileInput(
            file_hash=metadata_cid, file_name=f"{original_file['name']}.ec_metadata"
        )
        all_file_inputs.append(metadata_file_input)

        # Step 4: Add all chunks to the storage request
        if verbose:
            print("Adding all chunks to storage request...")

        for i, chunk in enumerate(metadata["chunks"]):
            # Extract the CID string from the chunk's cid dictionary
            chunk_cid = (
                chunk["cid"]["cid"]
                if isinstance(chunk["cid"], dict) and "cid" in chunk["cid"]
                else chunk["cid"]
            )
            chunk_file_input = FileInput(file_hash=chunk_cid, file_name=chunk["name"])
            all_file_inputs.append(chunk_file_input)

            # Print progress for large numbers of chunks
            if verbose and (i + 1) % 50 == 0:
                print(
                    f"  Prepared {i + 1}/{len(metadata['chunks'])} chunks for storage"
                )

        # Step 5: Submit the storage request for all files
        try:
            if verbose:
                print(
                    f"Submitting storage request for 1 metadata file and {len(metadata['chunks'])} chunks..."
                )

            tx_hash = substrate_client.storage_request(
                files=all_file_inputs, miner_ids=miner_ids
            )

            if verbose:
                print("Successfully stored all files in marketplace!")
                print(f"Transaction hash: {tx_hash}")
                print(f"Metadata CID: {metadata_cid}")
                print(
                    f"Total files stored: {len(all_file_inputs)} (1 metadata + {len(metadata['chunks'])} chunks)"
                )

            return {
                "metadata": metadata,
                "metadata_cid": metadata_cid,
                "transaction_hash": tx_hash,
                "total_files_stored": len(all_file_inputs),
            }

        except Exception as e:
            print(f"Error storing files in marketplace: {str(e)}")
            # Return the metadata even if storage fails
            return {"metadata": metadata, "metadata_cid": metadata_cid, "error": str(e)}<|MERGE_RESOLUTION|>--- conflicted
+++ resolved
@@ -2,7 +2,6 @@
 IPFS operations for the Hippius SDK.
 """
 
-<<<<<<< HEAD
 import os
 import json
 
@@ -10,31 +9,19 @@
 import requests
 import time
 import tempfile
-=======
-import base64
->>>>>>> 32d6b149
 import hashlib
 import json
 import os
 import tempfile
 import time
 import uuid
-<<<<<<< HEAD
-from typing import Dict, Any, Optional, List
+from typing import Dict, Any, Optional, Union, List, Tuple
+import ipfshttpclient
+from dotenv import load_dotenv
 from hippius_sdk.config import (
     get_config_value,
     get_encryption_key,
 )
-from hippius_sdk.ipfs_core import AsyncIPFSClient
-=======
-from typing import Any, Dict, List, Optional, Tuple, Union
-
-import ipfshttpclient
-import requests
-from dotenv import load_dotenv
-
-from hippius_sdk.config import get_config_value, get_encryption_key
->>>>>>> 32d6b149
 
 # Import PyNaCl for encryption
 try:
